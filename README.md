--- conflicted
+++ resolved
@@ -42,35 +42,33 @@
 #### Automatic image transforms
     import numpy as np
     #This VideoLoader loads images upside-down!
-    vid_flipped = VideoLoader('myvideo.mp4', transform = np.flipud())
+    vid_flipped = VideoLoader('myvideo.mp4', image_transform = np.flipud)
 
 #### Applying image transforms to videos / webcam output
+    #This VideoLoader loads cropped images - the first 100 pixels in each row and column are cropped!
+    vid_flipped = VideoLoader('myvideo.mp4', lambda x: x[100:, 100:])
+
     #This VideoLoader loads images upside-down!
     vid_flipped = VideoLoader('myvideo.mp4', image_transform = np.flipud)
     
     #save the flipped video as 'myvideo_flipped.mp4'
-    vid_flipped.apply_transform_to_video(output_video_path = 'myvideo_flipped.mp4')
+    vid_flipped.save_video_to_file(output_video_path = 'myvideo_flipped.mp4')
 
 #### Crop video length / downsample frame rate
     vid = VideoLoader('myvideo.mp4')
     
     #output a video starting on frame 100, ending on frame 400 with a step size of 10 
-<<<<<<< HEAD
-    vid.save_video_to_file(start = 100, end = 400, step = 10)
-=======
-    vid.apply_transform_to_video(output_video_path = 'myvideo_flipped.mp4'
-                                    start = 100, end = 400, step = 10)
->>>>>>> e296e563
+    vid.save_video_to_file(output_video_path = 'my_new_video.mp4', start = 100, end = 400, step = 10)
 
 #### Recording webcam output as video
     webcam = VideoLoader(0)
     
     #record to video "test.mp4". 
     #Use enable_start_stop_with_keypress = True to start/stop recording by pressing any key.
-    webcam.apply_transform_to_video(output_video_path = 'test.mp4', enable_start_stop_with_keypress = True)
+    webcam.save_video_to_file(output_video_path = 'test.mp4', enable_start_stop_with_keypress = True)
     
     #record every 10th frame
-    webcam.apply_transform_to_video(output_video_path = 'test.mp4', step = 10)
+    webcam.save_video_to_file(output_video_path = 'test.mp4', step = 10)
     
 #### Extract frames from Video / Webcam
 Extract frames from a video file or webcam video stream and save them to a folder:
@@ -101,11 +99,7 @@
 2. If you can frontload the load time, try VideoLoader('myvideo.mp4', precache_frames = True).
 
 #### When trying to load from certain 1920x1080 webcams on Windows 10, the stream can be very slow!
-<<<<<<< HEAD
 I think this is a system issue. A workaround I have found is to set VideoLoader(0, height = **1081**, width = 1920) - it loads frames at 30 FPS and returns videos at the correct size 1920x1080 (not 1081)
 
 ## TODO
 - [ ] For applying image transforms, investigate usage of ThreadPool class (likely faster than single thread)
-=======
-I think this is a system issue. A workaround I have found is to set VideoLoader(0, height = **1081**, width = 1920) - it loads frames at 30 FPS and returns videos at the correct size 1920x1080 (not 1081)
->>>>>>> e296e563
